--- conflicted
+++ resolved
@@ -150,45 +150,4 @@
             ],
             ["offsets", "file", "era", "prefix"],
         )
-<<<<<<< HEAD
-    )
-
-
-if __name__ == "__main__":
-    files = [
-        {
-            "/home/jpivarski/storage/data/Run2018D-DoubleMuon-Nano25Oct2019_ver2-v1-974F28EE-0FCE-4940-92B5-870859F880B1.root": "Events"
-        }
-    ]
-    files = uproot._util.regularize_files(files, steps_allowed=False)
-
-    collected_data = CollectedData()
-    for filename_treename in files:
-        collected_data.collect(filename_treename)
-
-    array = collected_data.to_array()
-
-    final = concatenate([array, array, array])
-
-    import tempfile
-    from tiled.catalog import in_memory
-    from tiled.server.app import build_app
-    from tiled.client import Context, from_context
-
-    # Build an app equivalent to `tiled serve catalog --temp`
-    tmpdir = tempfile.TemporaryDirectory()
-    catalog = in_memory(writable_storage=tmpdir.name)
-    app = build_app(catalog)
-
-    # Run the app event loop on a background thread.
-    context = Context.from_app(app)
-    client = from_context(context)
-
-    # Write to the database
-    client.write_awkward(final, key="dataset_name")
-
-    # Read from the database
-    client["dataset_name"]["file", "filename"].show()
-=======
-    )
->>>>>>> 5b9bb530
+    )